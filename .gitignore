--- conflicted
+++ resolved
@@ -27,10 +27,6 @@
 .netlify
 coverage/
 
-<<<<<<< HEAD
-# Playwright test screenshots
-screenshots/
-=======
 # Environment variables
 .env
 .env.*
@@ -57,5 +53,4 @@
 # Build artifacts
 *.tsbuildinfo
 .eslintcache
-.nyc_output
->>>>>>> 9b99d19c
+.nyc_output