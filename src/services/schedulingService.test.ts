--- conflicted
+++ resolved
@@ -154,7 +154,6 @@
       mockTaskService.getTasks.mockResolvedValueOnce([]);
       const capacity = await calculateDailyCapacity(mockTaskService, MOCK_USER_ID);
       expect(capacity).toBe(DEFAULT_DAILY_CAPACITY_FROM_SERVICE);
-<<<<<<< HEAD
       expect(mockTaskService.getTasks).toHaveBeenCalledWith({
         userId: MOCK_USER_ID,
         isArchived: false,
@@ -165,32 +164,6 @@
     });
 
     it('should calculate average daily capacity based on completed tasks in last 90 days', async () => {
-      const ninetyDaysAgo = startOfDay(addDays(new Date(), -90));
-      const mockTasks: Task[] = [
-        createMockTask({ id: 'task1', effortLevel: EffortLevel.M, completed: true, completedDate: addDays(ninetyDaysAgo, 10).toISOString(), userId: MOCK_USER_ID }), // 4 EPs
-        createMockTask({ id: 'task2', effortLevel: EffortLevel.S, completed: true, completedDate: addDays(ninetyDaysAgo, 20).toISOString(), userId: MOCK_USER_ID }), // 2 EPs
-        createMockTask({ id: 'task3', effortLevel: EffortLevel.L, completed: true, completedDate: addDays(ninetyDaysAgo, 20).toISOString(), userId: MOCK_USER_ID }), // 8 EPs (same day as task2)
-      ];
-      mockTaskService.getTasks.mockResolvedValue(mockTasks);
-      // Total EPs = 4 + 2 + 8 = 14
-      // Average over 90 days = 14 / 90 = 0.155...
-      // Math.round(0.155...) = 0. Expected to be default capacity if rounded to 0.
-      // The logic is `Math.round(averageDailyCapacity) || DEFAULT_DAILY_CAPACITY;`
-      // So if Math.round(14/90) is 0, it will return DEFAULT_DAILY_CAPACITY_FROM_SERVICE (8)
-      const testTotalEffortPoints = 14; // Represents the sum of EPs for tasks completed in the last 90 days
-      let expectedCapacity;
-      if (testTotalEffortPoints === 0) {
-        expectedCapacity = DEFAULT_DAILY_CAPACITY_FROM_SERVICE;
-      } else {
-        const avg = Math.round(testTotalEffortPoints / 90);
-        expectedCapacity = avg > 0 ? avg : 1; // If avg is 0 but total effort > 0, expect 1
-      }
-      // For testTotalEffortPoints = 14, avg = Math.round(14/90) = 0, so expectedCapacity = 1
-=======
-      expect(mockTaskService.getTasks).toHaveBeenCalledWith(expectedFilters);
-    });
-
-    it('should calculate average daily capacity based on completed tasks in last 90 days', async () => {
       const today = new Date(); // Uses MOCK_SYSTEM_TIME
       const task1Date = formatISO(startOfDay(addDays(today, -10))); // Example: 2024-05-22 if MOCK_SYSTEM_TIME is 2024-06-01
       const task2Date = formatISO(startOfDay(addDays(today, -20))); // Example: 2024-05-12
@@ -201,45 +174,31 @@
         createMockTask({ id: '3', effortLevel: EffortLevel.L, completedDate: task2Date, status: TaskStatus.COMPLETED, user_id: MOCK_USER_ID }), // 8 points (assuming L = 8) (same day as task 2)
       ];
       // Task completed outside 90 days would be filtered out by getTasks with the new filters
-      
+
       const expectedFilters = getExpectedFilters();
       mockTaskService.getTasks.mockResolvedValueOnce(mockFilteredTasks);
-      
+
       // Total EP = 4 (task1) + 2 (task2) + 8 (task3) = 14.
       // Unique days with completed tasks = 2 (task1Date, task2Date).
       // Average = 14 / 2 = 7.
->>>>>>> 2dd1b91e
       const capacity = await calculateDailyCapacity(mockTaskService, MOCK_USER_ID);
       expect(capacity).toBe(7);
       expect(mockTaskService.getTasks).toHaveBeenCalledWith(expectedFilters);
     });
 
-<<<<<<< HEAD
-    it('should ignore tasks not completed', async () => {
-      const ninetyDaysAgo = startOfDay(addDays(new Date(), -90));
-      const mockTasks: Task[] = [
-        createMockTask({ id: 'task1', effortLevel: EffortLevel.M, completed: false, userId: MOCK_USER_ID }),
-        createMockTask({ id: 'task2', effortLevel: EffortLevel.S, completed: true, completedDate: addDays(ninetyDaysAgo, -10).toISOString(), userId: MOCK_USER_ID }), // too old
-      ];
-      mockTaskService.getTasks.mockResolvedValue(mockTasks);
-=======
+
     it('should ignore tasks not completed (as getTasks filters by status: COMPLETED)', async () => {
       // This test now relies on getTasks correctly filtering by COMPLETED status.
       // If getTasks were to return non-completed tasks, calculateDailyCapacity would still process them if they had a completedDate.
       // However, the new filter { status: TaskStatus.COMPLETED } means mockTaskService.getTasks should only be called with completed tasks.
       const expectedFilters = getExpectedFilters();
       mockTaskService.getTasks.mockResolvedValueOnce([]); // Simulating that getTasks found no COMPLETED tasks with these filters
->>>>>>> 2dd1b91e
+
       const capacity = await calculateDailyCapacity(mockTaskService, MOCK_USER_ID);
       expect(capacity).toBe(DEFAULT_DAILY_CAPACITY_FROM_SERVICE);
       expect(mockTaskService.getTasks).toHaveBeenCalledWith(expectedFilters);
     });
 
-<<<<<<< HEAD
-    it('should ignore tasks completed more than 90 days ago', async () => {
-      const mockTasks: Task[] = [
-        createMockTask({ id: 'task1', effortLevel: EffortLevel.M, completed: true, completedDate: addDays(new Date(), -100).toISOString(), userId: MOCK_USER_ID }),
-=======
     it('should ignore tasks completed more than 90 days ago (as getTasks filters by completedAfter)', async () => {
       // This test relies on the completedAfter filter in getTasks.
       const expectedFilters = getExpectedFilters();
@@ -249,6 +208,7 @@
       expect(mockTaskService.getTasks).toHaveBeenCalledWith(expectedFilters);
     });
 
+
     it('should ignore archived tasks (as getTasks filters by isArchived: false)', async () => {
       // This test relies on the isArchived: false filter in getTasks.
       const expectedFilters = getExpectedFilters();
@@ -269,18 +229,17 @@
     it('should include tasks completed exactly 90 days ago (boundary condition)', async () => {
       const today = new Date(); // Uses MOCK_SYSTEM_TIME
       // completedDate should be exactly on the boundary of ninetyDaysAgo (inclusive for completedAfter)
-      const ninetyDaysAgoDate = formatISO(startOfDay(addDays(today, -90))); 
+      const ninetyDaysAgoDate = formatISO(startOfDay(addDays(today, -90)));
       const mockFilteredTasks: Task[] = [
         createMockTask({ id: '1', effortLevel: EffortLevel.S, completedDate: ninetyDaysAgoDate, status: TaskStatus.COMPLETED, user_id: MOCK_USER_ID }), // 2 points
->>>>>>> 2dd1b91e
       ];
-      const expectedFilters = getExpectedFilters(); 
+      const expectedFilters = getExpectedFilters();
       mockTaskService.getTasks.mockResolvedValueOnce(mockFilteredTasks);
       const capacity = await calculateDailyCapacity(mockTaskService, MOCK_USER_ID);
       expect(capacity).toBe(2); // 2 points / 1 day
       expect(mockTaskService.getTasks).toHaveBeenCalledWith(expectedFilters);
     });
-    
+
     it('should NOT include tasks completed today (as filter is completedBefore startOfToday)', async () => {
       const expectedFilters = getExpectedFilters(); // completedBefore is startOfToday, so today's tasks are excluded
       mockTaskService.getTasks.mockResolvedValueOnce([]); // No tasks should be returned by getTasks if they were completed today
@@ -289,27 +248,6 @@
       expect(mockTaskService.getTasks).toHaveBeenCalledWith(expectedFilters);
     });
 
-<<<<<<< HEAD
-    it('should ignore archived tasks (assuming getTasks handles this filter)', async () => {
-        // The calculateDailyCapacity calls getTasks(false), so this test relies on getTasks mock correctly filtering.
-        // If getTasks was to return archived tasks, the filter inside calculateDailyCapacity would still apply if is_archived was checked.
-        // Current implementation of calculateDailyCapacity doesn't explicitly check is_archived, relies on getTasks(false).
-        const ninetyDaysAgo = startOfDay(addDays(new Date(), -90));
-        const mockTasks: Task[] = [
-          createMockTask({ id: 'task1', effortLevel: EffortLevel.M, completed: true, completedDate: addDays(ninetyDaysAgo, 10).toISOString(), userId: MOCK_USER_ID, is_archived: true }),
-        ];
-        mockTaskService.getTasks.mockResolvedValue([]); // Simulating that getTasks(false) filters out the archived task
-        const capacity = await calculateDailyCapacity(mockTaskService, MOCK_USER_ID);
-        expect(capacity).toBe(DEFAULT_DAILY_CAPACITY_FROM_SERVICE);
-        expect(mockTaskService.getTasks).toHaveBeenCalledWith({
-          userId: MOCK_USER_ID,
-          isArchived: false,
-          status: TaskStatus.COMPLETED,
-          completedAfter: expect.any(String),
-          completedBefore: expect.any(String),
-        });
-      });
-=======
     it('should correctly calculate capacity with multiple tasks on multiple days', async () => {
       const today = new Date(); // Uses MOCK_SYSTEM_TIME
       const day1 = formatISO(startOfDay(addDays(today, -5)));
@@ -322,7 +260,7 @@
         createMockTask({ id: '4', effortLevel: EffortLevel.XS, completedDate: day3, status: TaskStatus.COMPLETED, user_id: MOCK_USER_ID }),// 1 point
         createMockTask({ id: '5', effortLevel: EffortLevel.XL, completedDate: day3, status: TaskStatus.COMPLETED, user_id: MOCK_USER_ID }),// 16 points
       ];
-      
+
       const expectedFilters = getExpectedFilters();
       mockTaskService.getTasks.mockResolvedValueOnce(mockFilteredTasks);
       // Day 1: 4+2 = 6
@@ -333,7 +271,7 @@
       expect(capacity).toBe(Math.round(31 / 3));
       expect(mockTaskService.getTasks).toHaveBeenCalledWith(expectedFilters);
     });
->>>>>>> 2dd1b91e
+
   });
 
   /* describe('getScheduledEffortForDay', () => {
